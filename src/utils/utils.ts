<<<<<<< HEAD
import { Base64 } from "js-base64";
import slugify from "@sindresorhus/slugify";
import sha1 from "crypto-js/sha1";
import { PathRewriteRules } from "../repositoryConnection/DigitalGardenSiteManager";

const REWRITE_RULE_DELIMITER = ":";

function arrayBufferToBase64(buffer: ArrayBuffer) {
	let binary = "";
	const bytes = new Uint8Array(buffer);
	const len = bytes.byteLength;

	for (let i = 0; i < len; i++) {
		binary += String.fromCharCode(bytes[i]);
	}

	return Base64.btoa(binary);
}

function extractBaseUrl(url: string) {
	return (
		url &&
		url.replace("https://", "").replace("http://", "").replace(/\/$/, "")
	);
}

function generateUrlPath(filePath: string, slugifyPath = true): string {
	if (!filePath) {
		return filePath;
	}
	const extensionLessPath = filePath.substring(0, filePath.lastIndexOf("."));

	if (!slugifyPath) {
		return extensionLessPath + "/";
	}

	return (
		extensionLessPath
			.split("/")
			.map((x) => slugify(x))
			.join("/") + "/"
	);
}

function generateBlobHash(content: string) {
	const byteLength = new TextEncoder().encode(content).byteLength;
	const header = `blob ${byteLength}\0`;
	const gitBlob = header + content;

	return sha1(gitBlob).toString();
}

function kebabize(str: string) {
	return str
		.split("")
		.map((letter, idx) => {
			return letter.toUpperCase() === letter
				? `${idx !== 0 ? "-" : ""}${letter.toLowerCase()}`
				: letter;
		})
		.join("");
}

const wrapAround = (value: number, size: number): number => {
	return ((value % size) + size) % size;
};

function getRewriteRules(pathRewriteRules: string): PathRewriteRules {
	return pathRewriteRules
		.split("\n")
		.filter((line: string) => line.includes(REWRITE_RULE_DELIMITER))
		.map((line: string) => {
			const [searchPath, newPath] = line.split(REWRITE_RULE_DELIMITER);

			return { from: searchPath, to: newPath };
		});
}

function getGardenPathForNote(
	vaultPath: string,
	rules: PathRewriteRules,
): string {
	for (const { from, to } of rules) {
		if (vaultPath && vaultPath.startsWith(from)) {
			const newPath = vaultPath.replace(from, to);

			// remote leading slash if to = ""
			if (newPath.startsWith("/")) {
				return newPath.replace("/", "");
			}

			return newPath;
		}
	}

	return vaultPath;
}

function escapeRegExp(string: string) {
	return string.replace(/[.*+?^${}()|[\]\\]/g, "\\$&"); // $& means the whole matched string
}

function fixSvgForXmlSerializer(svgElement: SVGSVGElement): void {
	// Insert a comment in the style tags to prevent XMLSerializer from self-closing it during serialization.
	const styles = svgElement.getElementsByTagName("style");

	if (styles.length > 0) {
		for (let i = 0; i < styles.length; i++) {
			const style = styles[i];

			if (!style.textContent?.trim()) {
				style.textContent = "/**/";
			}
		}
	}
}

function sanitizePermalink(permalink: string): string {
	if (!permalink.endsWith("/")) {
		permalink += "/";
	}

	if (!permalink.startsWith("/")) {
		permalink = "/" + permalink;
	}

	return permalink;
}

export {
	arrayBufferToBase64,
	extractBaseUrl,
	generateUrlPath,
	generateBlobHash,
	kebabize,
	wrapAround,
	getRewriteRules,
	getGardenPathForNote,
	escapeRegExp,
	fixSvgForXmlSerializer,
	sanitizePermalink,
};
=======
import { Base64 } from "js-base64";
import slugify from "@sindresorhus/slugify";
import sha1 from "crypto-js/sha1";
import { PathRewriteRules } from "../repositoryConnection/DigitalGardenSiteManager";

const REWRITE_RULE_DELIMITER = ":";

function arrayBufferToBase64(buffer: ArrayBuffer) {
	let binary = "";
	const bytes = new Uint8Array(buffer);
	const len = bytes.byteLength;

	for (let i = 0; i < len; i++) {
		binary += String.fromCharCode(bytes[i]);
	}

	return Base64.btoa(binary);
}

function extractBaseUrl(url: string) {
	return (
		url &&
		url.replace("https://", "").replace("http://", "").replace(/\/$/, "")
	);
}

function generateUrlPath(filePath: string, slugifyPath = true): string {
	if (!filePath) {
		return filePath;
	}

	const extensionLessPath = filePath.contains(".")
		? filePath.substring(0, filePath.lastIndexOf("."))
		: filePath;

	if (!slugifyPath) {
		return extensionLessPath + "/";
	}

	return (
		extensionLessPath
			.split("/")
			.map((x) => slugify(x))
			.join("/") + "/"
	);
}

function generateBlobHash(content: string) {
	const byteLength = new TextEncoder().encode(content).byteLength;
	const header = `blob ${byteLength}\0`;
	const gitBlob = header + content;

	return sha1(gitBlob).toString();
}

function kebabize(str: string) {
	return str
		.split("")
		.map((letter, idx) => {
			return letter.toUpperCase() === letter
				? `${idx !== 0 ? "-" : ""}${letter.toLowerCase()}`
				: letter;
		})
		.join("");
}

const wrapAround = (value: number, size: number): number => {
	return ((value % size) + size) % size;
};

function getRewriteRules(pathRewriteRules: string): PathRewriteRules {
	return pathRewriteRules
		.split("\n")
		.filter((line: string) => line.includes(REWRITE_RULE_DELIMITER))
		.map((line: string) => {
			const [searchPath, newPath] = line.split(REWRITE_RULE_DELIMITER);

			return { from: searchPath, to: newPath };
		});
}

function getGardenPathForNote(
	vaultPath: string,
	rules: PathRewriteRules,
): string {
	for (const { from, to } of rules) {
		if (vaultPath && vaultPath.startsWith(from)) {
			const newPath = vaultPath.replace(from, to);

			// remote leading slash if to = ""
			if (newPath.startsWith("/")) {
				return newPath.replace("/", "");
			}

			return newPath;
		}
	}

	return vaultPath;
}

function escapeRegExp(string: string) {
	return string.replace(/[.*+?^${}()|[\]\\]/g, "\\$&"); // $& means the whole matched string
}

function fixSvgForXmlSerializer(svgElement: SVGSVGElement): void {
	// Insert a comment in the style tags to prevent XMLSerializer from self-closing it during serialization.
	const styles = svgElement.getElementsByTagName("style");

	if (styles.length > 0) {
		for (let i = 0; i < styles.length; i++) {
			const style = styles[i];

			if (!style.textContent?.trim()) {
				style.textContent = "/**/";
			}
		}
	}
}

function sanitizePermalink(permalink: string): string {
	if (!permalink.endsWith("/")) {
		permalink += "/";
	}

	if (!permalink.startsWith("/")) {
		permalink = "/" + permalink;
	}

	return permalink;
}

export {
	arrayBufferToBase64,
	extractBaseUrl,
	generateUrlPath,
	generateBlobHash,
	kebabize,
	wrapAround,
	getRewriteRules,
	getGardenPathForNote,
	escapeRegExp,
	fixSvgForXmlSerializer,
	sanitizePermalink,
};
>>>>>>> 6d382830
<|MERGE_RESOLUTION|>--- conflicted
+++ resolved
@@ -1,147 +1,3 @@
-<<<<<<< HEAD
-import { Base64 } from "js-base64";
-import slugify from "@sindresorhus/slugify";
-import sha1 from "crypto-js/sha1";
-import { PathRewriteRules } from "../repositoryConnection/DigitalGardenSiteManager";
-
-const REWRITE_RULE_DELIMITER = ":";
-
-function arrayBufferToBase64(buffer: ArrayBuffer) {
-	let binary = "";
-	const bytes = new Uint8Array(buffer);
-	const len = bytes.byteLength;
-
-	for (let i = 0; i < len; i++) {
-		binary += String.fromCharCode(bytes[i]);
-	}
-
-	return Base64.btoa(binary);
-}
-
-function extractBaseUrl(url: string) {
-	return (
-		url &&
-		url.replace("https://", "").replace("http://", "").replace(/\/$/, "")
-	);
-}
-
-function generateUrlPath(filePath: string, slugifyPath = true): string {
-	if (!filePath) {
-		return filePath;
-	}
-	const extensionLessPath = filePath.substring(0, filePath.lastIndexOf("."));
-
-	if (!slugifyPath) {
-		return extensionLessPath + "/";
-	}
-
-	return (
-		extensionLessPath
-			.split("/")
-			.map((x) => slugify(x))
-			.join("/") + "/"
-	);
-}
-
-function generateBlobHash(content: string) {
-	const byteLength = new TextEncoder().encode(content).byteLength;
-	const header = `blob ${byteLength}\0`;
-	const gitBlob = header + content;
-
-	return sha1(gitBlob).toString();
-}
-
-function kebabize(str: string) {
-	return str
-		.split("")
-		.map((letter, idx) => {
-			return letter.toUpperCase() === letter
-				? `${idx !== 0 ? "-" : ""}${letter.toLowerCase()}`
-				: letter;
-		})
-		.join("");
-}
-
-const wrapAround = (value: number, size: number): number => {
-	return ((value % size) + size) % size;
-};
-
-function getRewriteRules(pathRewriteRules: string): PathRewriteRules {
-	return pathRewriteRules
-		.split("\n")
-		.filter((line: string) => line.includes(REWRITE_RULE_DELIMITER))
-		.map((line: string) => {
-			const [searchPath, newPath] = line.split(REWRITE_RULE_DELIMITER);
-
-			return { from: searchPath, to: newPath };
-		});
-}
-
-function getGardenPathForNote(
-	vaultPath: string,
-	rules: PathRewriteRules,
-): string {
-	for (const { from, to } of rules) {
-		if (vaultPath && vaultPath.startsWith(from)) {
-			const newPath = vaultPath.replace(from, to);
-
-			// remote leading slash if to = ""
-			if (newPath.startsWith("/")) {
-				return newPath.replace("/", "");
-			}
-
-			return newPath;
-		}
-	}
-
-	return vaultPath;
-}
-
-function escapeRegExp(string: string) {
-	return string.replace(/[.*+?^${}()|[\]\\]/g, "\\$&"); // $& means the whole matched string
-}
-
-function fixSvgForXmlSerializer(svgElement: SVGSVGElement): void {
-	// Insert a comment in the style tags to prevent XMLSerializer from self-closing it during serialization.
-	const styles = svgElement.getElementsByTagName("style");
-
-	if (styles.length > 0) {
-		for (let i = 0; i < styles.length; i++) {
-			const style = styles[i];
-
-			if (!style.textContent?.trim()) {
-				style.textContent = "/**/";
-			}
-		}
-	}
-}
-
-function sanitizePermalink(permalink: string): string {
-	if (!permalink.endsWith("/")) {
-		permalink += "/";
-	}
-
-	if (!permalink.startsWith("/")) {
-		permalink = "/" + permalink;
-	}
-
-	return permalink;
-}
-
-export {
-	arrayBufferToBase64,
-	extractBaseUrl,
-	generateUrlPath,
-	generateBlobHash,
-	kebabize,
-	wrapAround,
-	getRewriteRules,
-	getGardenPathForNote,
-	escapeRegExp,
-	fixSvgForXmlSerializer,
-	sanitizePermalink,
-};
-=======
 import { Base64 } from "js-base64";
 import slugify from "@sindresorhus/slugify";
 import sha1 from "crypto-js/sha1";
@@ -286,5 +142,4 @@
 	escapeRegExp,
 	fixSvgForXmlSerializer,
 	sanitizePermalink,
-};
->>>>>>> 6d382830
+};