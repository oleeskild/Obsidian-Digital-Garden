--- conflicted
+++ resolved
@@ -75,17 +75,12 @@
             "id": "aaee9d4c117794c3",
             "type": "leaf",
             "state": {
-<<<<<<< HEAD
-              "type": "empty",
-              "state": {}
-=======
-              "type": "markdown",
-              "state": {
-                "file": "000 Home.md",
-                "mode": "source",
-                "source": false
-              }
->>>>>>> c7de6cd0
+              "type": "markdown",
+              "state": {
+                "file": "000 Home.md",
+                "mode": "source",
+                "source": false
+              }
             }
           }
         ],
@@ -155,10 +150,7 @@
             "state": {
               "type": "backlink",
               "state": {
-<<<<<<< HEAD
-=======
-                "file": "000 Home.md",
->>>>>>> c7de6cd0
+                "file": "000 Home.md",
                 "collapseAll": false,
                 "extraContext": false,
                 "sortOrder": "alphabetical",
@@ -175,10 +167,8 @@
             "state": {
               "type": "outgoing-link",
               "state": {
-<<<<<<< HEAD
-=======
-                "file": "000 Home.md",
->>>>>>> c7de6cd0
+
+                "file": "000 Home.md",
                 "linksCollapsed": false,
                 "unlinkedCollapsed": true
               }
@@ -200,13 +190,9 @@
             "type": "leaf",
             "state": {
               "type": "outline",
-<<<<<<< HEAD
-              "state": {}
-=======
               "state": {
                 "file": "000 Home.md"
               }
->>>>>>> c7de6cd0
             }
           }
         ]
@@ -230,35 +216,6 @@
   },
   "active": "aaee9d4c117794c3",
   "lastOpenFiles": [
-<<<<<<< HEAD
-    "F Folder/F01 Note in folder!.md",
-    "F Folder/004 Folder set to root.md",
-    "F Folder",
-    "Path Rewriting/Subfolder/How deep do the rewrite rules go?.md",
-    "Path Rewriting/Subfolder2/More specific path rewriting.md",
-    "Path Rewriting/004 Folder set to root.md",
-    "008 Pinned note.md",
-    "007 Custom permalink.md",
-    "006 Custom title.md",
-    "001 Links.md",
-    "002 Hidden page.md",
-    "003 Non published page.md",
-    "004 Publishing this garden.md",
-    "000 Home.md",
-    "Path Rewriting/F01 Note in folder!.md",
-    "Path Rewriting/Subfolder2",
-    "P Plugins/PE Excalidraw/PE1 Embedded excalidraw.md",
-    "Path Rewriting/Subfolder",
-    "P Plugins/PD Dataview/PD1 Dataview.md",
-    "Excalidraw/Drawing 2023-09-23 22.41.09.excalidraw.md",
-    "Excalidraw",
-    "P Plugins/PE Excalidraw",
-    "P Plugins/PD Dataview",
-    "P Plugins",
-    "005 Custom filters.md",
-    "Folder/004 Folder set to root.md",
-    "Path Rewriting",
-=======
     "004 Publishing this garden.md",
     "003 Non published page.md",
     "000 Home.md",
@@ -286,7 +243,6 @@
     "Path Rewriting/F01 Note in folder!.md",
     "005 Custom filters.md",
     "Folder/004 Folder set to root.md",
->>>>>>> c7de6cd0
     "Folder"
   ]
 }