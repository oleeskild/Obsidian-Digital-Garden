--- conflicted
+++ resolved
@@ -37,7 +37,6 @@
 		"@typescript-eslint/no-explicit-any": ["error"],
 		// allow prettier to use SmartTabs
 		"no-mixed-spaces-and-tabs": "off",
-<<<<<<< HEAD
 		"padding-line-between-statements": [
 			"warn",
 			{
@@ -58,9 +57,7 @@
 				"prev": ["function"],
 				"next": "*"
 			}
-		]
-=======
+		],
 		"svelte/no-at-html-tags": "off"
->>>>>>> b1dc981c
 	}
 }