import { Notice, Plugin, Workspace, addIcon } from "obsidian";
import Publisher from "./src/publisher/Publisher";
import DigitalGardenSettings from "./src/models/settings";
import { PublishStatusBar } from "./src/ui/PublishStatusBar";
import { seedling } from "src/ui/suggest/constants";
import { PublishModal } from "src/ui/PublishModal";
import PublishStatusManager from "src/publisher/PublishStatusManager";
import ObsidianFrontMatterEngine from "src/publisher/ObsidianFrontMatterEngine";
import DigitalGardenSiteManager from "src/publisher/DigitalGardenSiteManager";
import { DigitalGardenSettingTab } from "./src/ui/DigitalGardenSettingTab";
import { FRONTMATTER_KEYS } from "./src/models/frontMatter";

const DEFAULT_SETTINGS: DigitalGardenSettings = {
	githubRepo: "",
	githubToken: "",
	githubUserName: "",
	gardenBaseUrl: "",
	prHistory: [],
	baseTheme: "dark",
	theme: '{"name": "default", "modes": ["dark"]}',
	faviconPath: "",
	noteSettingsIsInitialized: false,
	siteName: "Digital Garden",
	slugifyEnabled: true,
	// Note Icon Related Settings
	noteIconKey: "dg-note-icon",
	defaultNoteIcon: "",
	showNoteIconOnTitle: false,
	showNoteIconInFileTree: false,
	showNoteIconOnInternalLink: false,
	showNoteIconOnBackLink: false,

	// Timestamp related settings
	showCreatedTimestamp: false,
	createdTimestampKey: "dg-created",
	showUpdatedTimestamp: false,
	updatedTimestampKey: "dg-updated",
	timestampFormat: "MMM dd, yyyy h:mm a",

	styleSettingsCss: "",
	pathRewriteRules: "",
	customFilters: [],

	contentClassesKey: "dg-content-classes",

	defaultNoteSettings: {
		dgHomeLink: true,
		dgPassFrontmatter: false,
		dgShowBacklinks: false,
		dgShowLocalGraph: false,
		dgShowInlineTitle: false,
		dgShowFileTree: false,
		dgEnableSearch: false,
		dgShowToc: false,
		dgLinkPreview: false,
		dgShowTags: false,
	},
};

export default class DigitalGarden extends Plugin {
	settings!: DigitalGardenSettings;
	appVersion!: string;

	publishModal!: PublishModal;

	async onload() {
		this.appVersion = this.manifest.version;

		console.log("Initializing DigitalGarden plugin v" + this.appVersion);
		await this.loadSettings();

		this.addSettingTab(new DigitalGardenSettingTab(this.app, this));

		await this.addCommands();

		addIcon("digital-garden-icon", seedling);

		this.addRibbonIcon(
			"digital-garden-icon",
			"Digital Garden Publication Center",
			async () => {
				this.openPublishModal();
			},
		);
	}

	onunload() {}

	async loadSettings() {
		this.settings = Object.assign(
			{},
			DEFAULT_SETTINGS,
			await this.loadData(),
		);
	}

	async saveSettings(): Promise<void> {
		await this.saveData(this.settings);
	}

	async addCommands() {
		this.addCommand({
			id: "quick-publish-and-share-note",
			name: "Quick Publish And Share Note",
			callback: async () => {
				new Notice("Adding publish flag to note and publishing it.");
				await this.setPublishFlagValue(true);
				const activeFile = this.app.workspace.getActiveFile();

				const event = this.app.metadataCache.on(
					"changed",
					async (file, _data, _cache) => {
						if (file.path === activeFile?.path) {
							const successfullyPublished =
								await this.publishSingleNote();

							if (successfullyPublished) {
								await this.copyGardenUrlToClipboard();
							}
							this.app.metadataCache.offref(event);
						}
					},
				);

				// Remove the event listener after 5 seconds in case the file is not changed.
				setTimeout(() => {
					this.app.metadataCache.offref(event);
				}, 5000);
			},
		});

		this.addCommand({
			id: "publish-note",
			name: "Publish Single Note",
			callback: async () => {
				await this.publishSingleNote();
			},
		});

		this.addCommand({
			id: "publish-multiple-notes",
			name: "Publish Multiple Notes",
			callback: async () => {
				const statusBarItem = this.addStatusBarItem();

				try {
					new Notice("Processing files to publish...");
					const { vault, metadataCache } = this.app;

					const publisher = new Publisher(
						vault,
						metadataCache,
						this.settings,
					);

					const siteManager = new DigitalGardenSiteManager(
						metadataCache,
						this.settings,
					);

					const publishStatusManager = new PublishStatusManager(
						siteManager,
						publisher,
					);

					const publishStatus =
						await publishStatusManager.getPublishStatus();

					const filesToPublish = publishStatus.changedNotes.concat(
						publishStatus.unpublishedNotes,
					);
					const filesToDelete = publishStatus.deletedNotePaths;
					const imagesToDelete = publishStatus.deletedImagePaths;

					const statusBar = new PublishStatusBar(
						statusBarItem,
						filesToPublish.length +
							filesToDelete.length +
							imagesToDelete.length,
					);

					let errorFiles = 0;
					let errorDeleteFiles = 0;
					let errorDeleteImage = 0;

					new Notice(
						`Publishing ${filesToPublish.length} notes, deleting ${filesToDelete.length} notes and ${imagesToDelete.length} images. See the status bar in lower right corner for progress.`,
						8000,
					);

					for (const file of filesToPublish) {
						try {
							statusBar.increment();
							await publisher.publish(file);
						} catch {
							errorFiles++;

							new Notice(
								`Unable to publish note ${file.name}, skipping it.`,
							);
						}
					}

					for (const filePath of filesToDelete) {
						try {
							statusBar.increment();
							await publisher.deleteNote(filePath);
						} catch {
							errorDeleteFiles++;

							new Notice(
								`Unable to delete note ${filePath}, skipping it.`,
							);
						}
					}

					for (const filePath of imagesToDelete) {
						try {
							statusBar.increment();
							await publisher.deleteImage(filePath);
						} catch {
							errorDeleteImage++;

							new Notice(
								`Unable to delete image ${filePath}, skipping it.`,
							);
						}
					}

					statusBar.finish(8000);

					new Notice(
						`Successfully published ${
							filesToPublish.length - errorFiles
						} notes to your garden.`,
					);

					if (filesToDelete.length > 0) {
						new Notice(
							`Successfully deleted ${
								filesToDelete.length - errorDeleteFiles
							} notes from your garden.`,
						);
					}

					if (imagesToDelete.length > 0) {
						new Notice(
							`Successfully deleted ${
								imagesToDelete.length - errorDeleteImage
							} images from your garden.`,
						);
					}
				} catch (e) {
					statusBarItem.remove();
					console.error(e);

					new Notice(
						"Unable to publish multiple notes, something went wrong.",
					);
				}
			},
		});

		this.addCommand({
			id: "copy-garden-url",
			name: "Copy Garden URL",
			callback: async () => {
				this.copyGardenUrlToClipboard();
			},
		});

		this.addCommand({
			id: "dg-open-publish-modal",
			name: "Open Publication Center",
			callback: async () => {
				this.openPublishModal();
			},
		});

		this.addCommand({
			id: "dg-mark-note-for-publish",
			name: "Add publish flag",
			callback: async () => {
				this.setPublishFlagValue(true);
			},
		});

		this.addCommand({
			id: "dg-unmark-note-for-publish",
			name: "Remove publish flag",
			callback: async () => {
				this.setPublishFlagValue(true);
			},
		});

		this.addCommand({
			id: "dg-mark-toggle-publish-status",
			name: "Toggle publication status",
			callback: async () => {
				this.togglePublishFlag();
			},
		});
	}

	private getActiveFile(workspace: Workspace) {
		const activeFile = workspace.getActiveFile();
		if (!activeFile) {
			new Notice(
				"No file is open/active. Please open a file and try again.",
			);
			return null;
		}
		return activeFile;
	}

	async copyGardenUrlToClipboard() {
		try {
			const { metadataCache, workspace } = this.app;
<<<<<<< HEAD
			const currentFile = workspace.getActiveFile();

			if (!currentFile) {
				new Notice(
					"No file is open/active. Please open a file and try again.",
				);

=======
			const activeFile = this.getActiveFile(workspace);

			if (!activeFile) {
>>>>>>> b1dc981c
				return;
			}

			const siteManager = new DigitalGardenSiteManager(
				metadataCache,
				this.settings,
			);
			const fullUrl = siteManager.getNoteUrl(activeFile);

			await navigator.clipboard.writeText(fullUrl);
			new Notice(`Note URL copied to clipboard`);
		} catch (e) {
			console.log(e);

			new Notice(
				"Unable to copy note URL to clipboard, something went wrong.",
			);
		}
	}

	async publishSingleNote() {
		try {
			const { vault, workspace, metadataCache } = this.app;

<<<<<<< HEAD
			const currentFile = workspace.getActiveFile();

			if (!currentFile) {
				new Notice(
					"No file is open/active. Please open a file and try again.",
				);

				return;
			}

			if (currentFile.extension !== "md") {
=======
			const activeFile = this.getActiveFile(workspace);

			if (!activeFile) {
				return;
			}
			if (activeFile.extension !== "md") {
>>>>>>> b1dc981c
				new Notice(
					"The current file is not a markdown file. Please open a markdown file and try again.",
				);

				return;
			}

			new Notice("Publishing note...");

			const publisher = new Publisher(
				vault,
				metadataCache,
				this.settings,
			);
			const publishSuccessful = await publisher.publish(activeFile);

			if (publishSuccessful) {
				new Notice(`Successfully published note to your garden.`);
			}

			return publishSuccessful;
		} catch (e) {
			console.error(e);
			new Notice("Unable to publish note, something went wrong.");

			return false;
		}
	}
<<<<<<< HEAD
	async addPublishFlag() {
		const activeFile = this.app.workspace.getActiveFile();

		if (activeFile === null) {
			new Notice("No active file!");

=======
	async setPublishFlagValue(value: boolean) {
		const activeFile = this.getActiveFile(this.app.workspace);

		if (!activeFile) {
			return;
		}
		const engine = new ObsidianFrontMatterEngine(
			this.app.vault,
			this.app.metadataCache,
			activeFile,
		);
		engine.set(FRONTMATTER_KEYS.PUBLISH, value).apply();
	}
	async togglePublishFlag() {
		const activeFile = this.getActiveFile(this.app.workspace);

		if (!activeFile) {
>>>>>>> b1dc981c
			return;
		}

		const engine = new ObsidianFrontMatterEngine(
			this.app.vault,
			this.app.metadataCache,
			activeFile,
		);
		engine
			.set(
				FRONTMATTER_KEYS.PUBLISH,
				!engine.get(FRONTMATTER_KEYS.PUBLISH),
			)
			.apply();
	}

	openPublishModal() {
		if (!this.publishModal) {
			const siteManager = new DigitalGardenSiteManager(
				this.app.metadataCache,
				this.settings,
			);

			const publisher = new Publisher(
				this.app.vault,
				this.app.metadataCache,
				this.settings,
			);

			const publishStatusManager = new PublishStatusManager(
				siteManager,
				publisher,
			);

			this.publishModal = new PublishModal(
				this.app,
				publishStatusManager,
				publisher,
				siteManager,
				this.settings,
			);
		}
		this.publishModal.open();
	}
}<|MERGE_RESOLUTION|>--- conflicted
+++ resolved
@@ -316,19 +316,10 @@
 	async copyGardenUrlToClipboard() {
 		try {
 			const { metadataCache, workspace } = this.app;
-<<<<<<< HEAD
-			const currentFile = workspace.getActiveFile();
-
-			if (!currentFile) {
-				new Notice(
-					"No file is open/active. Please open a file and try again.",
-				);
-
-=======
+
 			const activeFile = this.getActiveFile(workspace);
 
 			if (!activeFile) {
->>>>>>> b1dc981c
 				return;
 			}
 
@@ -353,26 +344,13 @@
 		try {
 			const { vault, workspace, metadataCache } = this.app;
 
-<<<<<<< HEAD
-			const currentFile = workspace.getActiveFile();
-
-			if (!currentFile) {
-				new Notice(
-					"No file is open/active. Please open a file and try again.",
-				);
-
-				return;
-			}
-
-			if (currentFile.extension !== "md") {
-=======
+
 			const activeFile = this.getActiveFile(workspace);
 
 			if (!activeFile) {
 				return;
 			}
 			if (activeFile.extension !== "md") {
->>>>>>> b1dc981c
 				new Notice(
 					"The current file is not a markdown file. Please open a markdown file and try again.",
 				);
@@ -401,14 +379,7 @@
 			return false;
 		}
 	}
-<<<<<<< HEAD
-	async addPublishFlag() {
-		const activeFile = this.app.workspace.getActiveFile();
-
-		if (activeFile === null) {
-			new Notice("No active file!");
-
-=======
+
 	async setPublishFlagValue(value: boolean) {
 		const activeFile = this.getActiveFile(this.app.workspace);
 
@@ -426,7 +397,6 @@
 		const activeFile = this.getActiveFile(this.app.workspace);
 
 		if (!activeFile) {
->>>>>>> b1dc981c
 			return;
 		}
 
